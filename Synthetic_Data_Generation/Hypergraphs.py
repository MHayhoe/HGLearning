--- conflicted
+++ resolved
@@ -29,8 +29,14 @@
 
     # Returns the Laplacian operator, i.e., half the gradient of the energy
     def laplacian_operator(self):
-<<<<<<< HEAD
-        return jit(grad(self.energy_fn))
+        return lambda x: 1/2*jit(grad(self.energy_fn))(x)
+
+    # Diffuses the signal x according to L for k times, i.e., x(t+1) = x(t) - L(x(t)).
+    def diffuse(self, x, k=1):
+        for t in range(k):
+            x = x - self.laplacian(x)
+
+        return x
 
     # Computes the Simplicial Complex from the dual of the hypergraph
     def sc_dual(self):
@@ -48,14 +54,4 @@
         simplices = map(tuple, list(nx.find_cliques(g)))
 
         # Create Simplicial Complex from cliques
-        return SimplicialComplex(simplices)
-=======
-        return lambda x: 1/2*jit(grad(self.energy_fn))(x)
-
-    # Diffuses the signal x according to L for k times, i.e., x(t+1) = x(t) - L(x(t)).
-    def diffuse(self, x, k=1):
-        for t in range(k):
-            x = x - self.laplacian(x)
-
-        return x
->>>>>>> 9beab3bc
+        return SimplicialComplex(simplices)